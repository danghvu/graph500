/* -*- mode: C; mode: folding; fill-column: 70; -*- */
/* Copyright 2010-2011,  Georgia Institute of Technology, USA. */
/* See COPYING for license. */
#define _FILE_OFFSET_BITS 64
#define _THREAD_SAFE
#include <stdlib.h>
#include <limits.h>
#include <stdio.h>
#include <string.h>
#include <math.h>

#include <assert.h>

#include "../compat.h"
#include "../graph500.h"
#include "../xalloc.h"
#include "../packed_edge.h"
#include "../generator.h"
#include "../sorts.h"

char IMPLEMENTATION[] = "Reference sequential";
#define ALPHA 14
#define BETA  24

#define WORD_OFFSET(n) (n/64)
#define BIT_OFFSET(n) (n & 0x3f)

static int64_t nv;
static int64_t * restrict xoff; /* Length 2*nv+2 */
static int64_t * restrict xadj;

static void
free_graph (void)
{
  if (xadj) xfree_large (xadj);
  if (xoff) xfree_large (xoff);
}

static inline void
canonical_order_edge (int64_t * restrict ip, int64_t * restrict jp)
{
  int64_t i = *ip, j = *jp;
#if !defined(ORDERED_TRIL)
  if (((i ^ j) & 0x01) == (i < j)) {
    *ip = i;
    *jp = j;
  } else {
    *ip = j;
    *jp = i;
  }
#else
  if (i < j) {
    *ip = j;
    *jp = i;
  }
#endif
}

int 
create_graph_from_edgelist (struct packed_edge *IJ, int64_t nedge, int64_t nv_in)
{
  int64_t * restrict xoff_half = NULL;
  int64_t * restrict xadj_half = NULL;
  size_t sz;
  int64_t accum;

  nv = nv_in;
  xoff = NULL;
  xadj = NULL;

  /* Allocate offset arrays.  */
  sz = (nv+1) * sizeof (*xoff);
  xoff = xmalloc_large_ext (sz);
  xoff_half = xmalloc_large_ext (sz);
  if (!xoff || !xoff_half) goto err;

  /* Set up xoff_half to hold a single copy of the edges. */
  for (int64_t k = 0; k <= nv; ++k)
    xoff_half[k] = 0;

  int64_t nself_edges = 0;

  for (int64_t k = 0; k < nedge; ++k) {
    int64_t i, j;
#if !defined(STORED_EDGELIST)
    uint8_t w;
    make_edge (k, &i, &j, &w);
#else
    i = get_v0_from_edge(&IJ[k]);
    j = get_v1_from_edge(&IJ[k]);
#endif
    assert (i >= 0);
    assert (j >= 0);
    if (i != j) { /* Skip self-edges. */
      canonical_order_edge (&i, &j);
      ++xoff_half[i+1];
    } else
      ++nself_edges;
  }

  /* Prefix sum to convert counts to offsets. */
  accum = 0;
  for (int64_t k = 1; k <= nv; ++k) {
    int64_t tmp = xoff_half[k];
    xoff_half[k] = accum;
    accum += tmp;
  }

  assert (accum + nself_edges == nedge);
  /* All either counted or ignored. */

  /* Allocate endpoint storage.  Do not yet know final number of edges. */
  xadj_half = xmalloc_large_ext (accum * sizeof (*xadj_half));
  if (!xadj_half) goto err;

  /* Copy endpoints. */
  for (int64_t k = 0; k < nedge; ++k) {
    int64_t i, j;
#if !defined(STORED_EDGELIST)
    uint8_t w;
    make_edge (k, &i, &j, &w);
#else
    i = get_v0_from_edge(&IJ[k]);
    j = get_v1_from_edge(&IJ[k]);
#endif
    assert (i >= 0);
    assert (j >= 0);
    if (i != j) { /* Skip self-edges. */
      int64_t where;
      canonical_order_edge (&i, &j);
      where = xoff_half[i+1]++;
      xadj_half[where] = j;
    }
  }

  int64_t ndup = 0;

  for (int64_t i = 0; i <= nv; ++i)
    xoff[i] = 0;

  /* Collapse duplicates and count final numbers. */
  for (int64_t i = 0; i < nv; ++i) {
    int64_t kcur = xoff_half[i];
    const int64_t kend = xoff_half[i+1];

    if (kcur == kend) continue; /* Empty. */

    introsort_i64 (&xadj_half[kcur], kend-kcur);

    for (int64_t k = kcur+1; k < kend; ++k)
      if (xadj_half[k] != xadj_half[kcur]) {
	xadj_half[++kcur] = xadj_half[k];
      }
    ++kcur;
    if (kcur != kend)
      xadj_half[kcur] = -1;
    ndup += kend - kcur;

    /* Current vertex i count. */
    xoff[i+1] += kcur - xoff_half[i];

    /* Scatter adjacent vertex j counts. */
    for (int64_t k = xoff_half[i]; k < kcur; ++k) {
      const int64_t j = xadj_half[k];
      ++xoff[j+1];
    }
  }

  assert (xoff[0] == 0);

  /* Another prefix sum to convert counts to offsets. */
  accum = 0;
  for (int64_t k = 1; k <= nv; ++k) {
    int64_t tmp = xoff[k];
    xoff[k] = accum;
    accum += tmp;
  }

  assert (xoff[0] == 0);

  assert (accum % 2 == 0);
  assert (accum/2 + ndup + nself_edges == nedge);

  /* Allocate final endpoint storage. */
  xadj = xmalloc_large_ext (accum * sizeof (*xadj));
  if (!xadj) goto err;

  /* Copy to final locations. */
  for (int64_t i = 0; i < nv; ++i) {
    const int64_t khalfstart = xoff_half[i];
    const int64_t khalfend = xoff_half[i+1];
    int64_t khalflen = khalfend - khalfstart;
    const int64_t kstart = xoff[i+1];
    int64_t k;

    if (!khalflen) continue; /* Empty. */

    /* Copy the contiguous portion. */
    for (k = 0; k < khalflen; ++k) {
      const int64_t j = xadj_half[khalfstart + k];
      if (j < 0) break;
      xadj[kstart + k] = j;
    }
    xoff[i+1] += k;

    /* Scatter the other side. */
    for (int64_t k2 = 0; k2 < k; ++k2) {
      const int64_t j = xadj_half[khalfstart + k2];
      const int64_t where = xoff[j+1]++;
      xadj[where] = i;
    }
  }

  assert (accum == xoff[nv]);

  xfree_large (xoff_half);
  xfree_large (xadj_half);
  return 0;

 err:
  if (xoff_half) xfree_large (xoff_half);
  if (xadj_half) xfree_large (xadj_half);
  if (xoff) xfree_large (xoff);
  if (xadj) xfree_large (xadj);
  return -1;
}

#define SET_BIT(bm, i) (bm)[WORD_OFFSET((i))] |= (((uint64_t) 1)<<BIT_OFFSET((i)))
#define GET_BIT(bm, i) (bm)[WORD_OFFSET((i))] & (((uint64_t) 1)<<BIT_OFFSET((i)))

static void
fill_bitmap_from_queue (uint64_t * restrict bm, int64_t * restrict vlist,
			int64_t out, int64_t in)
{
  for (int64_t q_index = out; q_index < in; q_index++)
    SET_BIT(bm, vlist[q_index]);
}

static void
fill_queue_from_bitmap (uint64_t * restrict bm,
			int64_t * restrict vlist,
			int64_t * restrict out, int64_t * restrict in)
{
  int64_t len = 0;

  *out = 0;

<<<<<<< HEAD
=======
  assert (8 == CHAR_BIT);
  assert (8 == sizeof (uint64_t));

>>>>>>> d7426e5a
  for (int64_t k = 0; k < nv; k += 64) {
    const uint64_t m = bm[k/64];
    if (!m) continue;
    for (int kk = 0; kk < 64; ++kk)
      if (m & (((uint64_t)1) << kk))
	vlist[len++] = k + kk;
  }

  *in = len;
}

static int64_t
bfs_bottom_up_step (int64_t * restrict bfs_tree,
		    const uint64_t * restrict past, uint64_t * restrict next)
{
  int64_t awake_count = 0;

  for (int64_t i = 0; i < nv; i++) {
    if (bfs_tree[i] == -1) {
      for (int64_t vo = xoff[i]; vo < xoff[1+i]; vo++) {
	const int64_t j = xadj[vo];
	if (GET_BIT(past, j)) {
	  bfs_tree[i] = j;
	  SET_BIT(next, i);
	  awake_count++;
	  break;
	}
      }
    }
  }

  return awake_count;
}

static void
bfs_top_down_step (int64_t * restrict bfs_tree,
		   int64_t * restrict vlist,
		   int64_t * head_in, int64_t * tail_in)
{
  const int64_t tail = *tail_in;
  int64_t new_tail = tail;

  for (int64_t k = *head_in; k < tail; ++k) {
    const int64_t v = vlist[k];
    const int64_t veo = xoff[1+v];
    int64_t vo;
    for (vo = xoff[v]; vo < veo; ++vo) {
      const int64_t j = xadj[vo];
      if (bfs_tree[j] == -1) {
	assert (new_tail < nv);
	vlist[new_tail++] = j;
	bfs_tree[j] = v;
      }
    }
  }

  *head_in = tail;
  *tail_in = new_tail;

  return;
}

int
make_bfs_tree (int64_t *bfs_tree_out, int64_t srcvtx)
{
  int64_t * restrict bfs_tree = bfs_tree_out;
  uint64_t * bm_storage = NULL;
  const size_t bmlen = (nv + 63) & ~63;
  uint64_t * restrict past = NULL;
  uint64_t * restrict next = NULL;
  int err = 0;

  int64_t * restrict vlist = NULL;
  int64_t k1, k2;

  int64_t down_cutoff = nv / BETA;
  int64_t scout_count = xoff[1+srcvtx] - xoff[srcvtx];
  int64_t awake_count = 1;
  int64_t edges_to_check = xoff[nv];

<<<<<<< HEAD
  /* Size sanity checks. */
#if 8 != CHAR_BIT
#error "Hard-coded to support eight-bit bytes."
#endif
  assert (8 == sizeof (uint64_t));

=======
>>>>>>> d7426e5a
  vlist = xmalloc_large (nv * sizeof (*vlist));
  if (!vlist) return -1;

  bm_storage = xmalloc_large (2 * bmlen * sizeof (*bm_storage));
  if (!bm_storage) {
    free (vlist);
    return -2;
  }
  past = bm_storage;
  next = &bm_storage[bmlen];

  vlist[0] = srcvtx;
  k1 = 0; k2 = 1;

  for (int64_t k = 0; k < nv; ++k)
    bfs_tree[k] = -1;
  bfs_tree[srcvtx] = srcvtx;

  while (awake_count != 0) {
    if (scout_count < ((edges_to_check - scout_count)/ALPHA)) {
      // Top-down
      bfs_top_down_step (bfs_tree, vlist, &k1, &k2);
      edges_to_check -= scout_count;
      awake_count = k2-k1;
    } else {
      // Bottom-up
      for (int64_t k = 0; k < bmlen; ++k)
	next[k] = 0;
      fill_bitmap_from_queue (next, vlist, k1, k2);
      do {
	/* Swap past & next */
	uint64_t * restrict t = past;
	past = next;
	next = t;
	for (int64_t k = 0; k < bmlen; ++k)
	  next[k] = 0;
	awake_count = bfs_bottom_up_step (bfs_tree, past, next);
      } while ((awake_count > down_cutoff));
      fill_queue_from_bitmap (next, vlist, &k1, &k2);
    }
    // Count the number of edges in the frontier
    scout_count = 0;
    for (int64_t i=k1; i<k2; i++) {
      int64_t v = vlist[i];
      scout_count += xoff[1+v] - xoff[v];
    }
  }

  xfree_large (bm_storage);
  xfree_large (vlist);

  return err;
}

void
destroy_graph (void)
{
  free_graph ();
}<|MERGE_RESOLUTION|>--- conflicted
+++ resolved
@@ -245,12 +245,6 @@
 
   *out = 0;
 
-<<<<<<< HEAD
-=======
-  assert (8 == CHAR_BIT);
-  assert (8 == sizeof (uint64_t));
-
->>>>>>> d7426e5a
   for (int64_t k = 0; k < nv; k += 64) {
     const uint64_t m = bm[k/64];
     if (!m) continue;
@@ -331,15 +325,12 @@
   int64_t awake_count = 1;
   int64_t edges_to_check = xoff[nv];
 
-<<<<<<< HEAD
   /* Size sanity checks. */
 #if 8 != CHAR_BIT
 #error "Hard-coded to support eight-bit bytes."
 #endif
   assert (8 == sizeof (uint64_t));
 
-=======
->>>>>>> d7426e5a
   vlist = xmalloc_large (nv * sizeof (*vlist));
   if (!vlist) return -1;
 
